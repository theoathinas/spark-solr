package com.lucidworks.spark.util;

import com.fasterxml.jackson.core.type.TypeReference;
import com.fasterxml.jackson.databind.ObjectMapper;
import org.apache.log4j.Logger;
import org.apache.solr.client.solrj.SolrQuery;
import org.apache.solr.client.solrj.impl.CloudSolrClient;
import org.apache.solr.client.solrj.request.schema.SchemaRequest;
import org.apache.solr.client.solrj.response.schema.SchemaResponse;
import org.apache.spark.sql.Dataset;
import org.apache.spark.sql.SQLContext;
import org.apache.spark.sql.api.java.UDF1;
import org.apache.spark.sql.types.DataTypes;
import org.apache.spark.sql.types.TimestampType;
import org.apache.spark.status.api.v1.NotFoundException;
import scala.collection.JavaConversions;
import scala.collection.immutable.Set$;

import java.io.File;
import java.sql.Timestamp;
import java.util.*;

import static com.lucidworks.spark.util.SolrQuerySupport.getFieldTypes;

public class EventsimUtil {
  static final Logger log = Logger.getLogger(EventsimUtil.class);
  private static ObjectMapper objectMapper = new ObjectMapper();

  /**
   * Load the eventsim json dataset and post it through HttpClient
   * @throws Exception
   */
  public static void loadEventSimDataSet(String zkHost, String collectionName, SQLContext sqlContext) throws Exception {
    String datasetPath = "src/test/resources/eventsim/sample_eventsim_1000.json";
<<<<<<< HEAD
    Dataset df = sqlContext.read().json(datasetPath);
    // Modify the unix timestamp to ISO format for Solr
    log.info("Indexing eventsim documents from file " + datasetPath);

    df.registerTempTable("jdbcDF");
    sqlContext.udf().register("ts2iso", new UDF1<Long, Timestamp>() {
=======
    DataFrame df = sqlContext.read().json(datasetPath);
    df.registerTempTable("jdbcDF");

    // Modify the unix timestamp to ISO format for Solr
    sqlContext.udf().register("ts2ISO", new UDF1<Long, Timestamp>() {
>>>>>>> 5fd7dc60
      public Timestamp call(Long ts) {
        return asDate(ts);
      }
    }, DataTypes.TimestampType);

    // Registering an UDF and re-using it via DataFrames is not available through Java right now.
    Dataset newDF = sqlContext.sql("SELECT userAgent, userId, artist, auth, firstName, gender, itemInSession, lastName, " +
      "length, level, location, method, page, sessionId, song,  " +
      "ts2iso(registration) AS registration, ts2iso(ts) AS ts, status from jdbcDF");

    HashMap<String, String> options = new HashMap<String, String>();
    options.put("zkhost", zkHost);
    options.put("collection", collectionName);
    options.put(ConfigurationConstants.GENERATE_UNIQUE_KEY(), "true");

    log.info("Indexing eventsim documents from file " + datasetPath);
    newDF.write().format("solr").options(options).mode(org.apache.spark.sql.SaveMode.Overwrite).save();

    CloudSolrClient cloudSolrClient = SolrSupport.getCachedCloudClient(zkHost);
    cloudSolrClient.commit(collectionName, true, true);

    long docsInSolr = SolrQuerySupport.getNumDocsFromSolr(collectionName, zkHost, scala.Option.apply((SolrQuery) null));
    if (!(docsInSolr == 1000)) {
      throw new Exception("All eventsim documents did not get indexed. Expected '1000'. Actual docs in Solr '" + docsInSolr + "'");
    }
  }

  private static Timestamp asDate(Object tsObj) {
    if (tsObj != null) {
      long tsLong = (tsObj instanceof Number) ? ((Number)tsObj).longValue() : Long.parseLong(tsObj.toString());
      return new Timestamp(tsLong);
    }
    return null;
  }
}<|MERGE_RESOLUTION|>--- conflicted
+++ resolved
@@ -32,20 +32,13 @@
    */
   public static void loadEventSimDataSet(String zkHost, String collectionName, SQLContext sqlContext) throws Exception {
     String datasetPath = "src/test/resources/eventsim/sample_eventsim_1000.json";
-<<<<<<< HEAD
     Dataset df = sqlContext.read().json(datasetPath);
     // Modify the unix timestamp to ISO format for Solr
     log.info("Indexing eventsim documents from file " + datasetPath);
 
     df.registerTempTable("jdbcDF");
     sqlContext.udf().register("ts2iso", new UDF1<Long, Timestamp>() {
-=======
-    DataFrame df = sqlContext.read().json(datasetPath);
-    df.registerTempTable("jdbcDF");
 
-    // Modify the unix timestamp to ISO format for Solr
-    sqlContext.udf().register("ts2ISO", new UDF1<Long, Timestamp>() {
->>>>>>> 5fd7dc60
       public Timestamp call(Long ts) {
         return asDate(ts);
       }
