package com.lucidworks.spark

import java.util.UUID

import com.lucidworks.spark.util.{SolrCloudUtil, SolrSupport}
import org.apache.spark.sql.SaveMode.Overwrite
import org.apache.spark.sql._
import org.apache.spark.sql.types._

class TestQuerying extends TestSuiteBuilder {

  test("Solr version") {
    val solrVersion = SolrSupport.getSolrVersion(zkHost)
<<<<<<< HEAD
    assert(solrVersion == "7.4.0")
    assert(SolrSupport.isSolrVersionAtleast(solrVersion, 7, 4, 0))
    assert(SolrSupport.isSolrVersionAtleast(solrVersion, 7, 3, 0))
=======
    assert(solrVersion == "7.5.0")
    assert(SolrSupport.isSolrVersionAtleast(solrVersion, 7, 5, 0))
>>>>>>> 00129030
    assert(SolrSupport.isSolrVersionAtleast(solrVersion, 7, 1, 0))
    assert(!SolrSupport.isSolrVersionAtleast(solrVersion, 8, 0, 0))
  }

  test("vary queried columns") {
    val collectionName = "testQuerying-" + UUID.randomUUID().toString
    SolrCloudUtil.buildCollection(zkHost, collectionName, null, 1, cloudClient, sc)
    try {
      val csvDF = buildTestData()
      val solrOpts = Map("zkhost" -> zkHost, "collection" -> collectionName)
      csvDF.write.format("solr").options(solrOpts).mode(Overwrite).save()

      // Explicit commit to make sure all docs are visible
      val solrCloudClient = SolrSupport.getCachedCloudClient(zkHost)
      solrCloudClient.commit(collectionName, true, true)

      val solrDF = sparkSession.read.format("solr").options(solrOpts).load()
      assert(solrDF.count == 3)
      assert(solrDF.schema.fields.length === 4) // id one_txt two_txt three_s
      val oneColFirstRow = solrDF.select("one_txt").head()(0) // query for one column
      assert(oneColFirstRow != null)
      val firstRow = solrDF.head.toSeq                        // query for all columns
      assert(firstRow.size === 4)
      firstRow.foreach(col => assert(col != null))            // no missing values

    } finally {
      SolrCloudUtil.deleteCollection(collectionName, cluster)
    }
  }


  test("vary queried columns with fields option") {
    val collectionName = "testQuerying-" + UUID.randomUUID().toString
    SolrCloudUtil.buildCollection(zkHost, collectionName, null, 2, cloudClient, sc)
    try {
      val csvDF = buildTestData()
      val solrOpts = Map("zkhost" -> zkHost, "collection" -> collectionName, "fields" -> "id,one_txt,two_txt")
      csvDF.write.format("solr").options(solrOpts).mode(Overwrite).save()

      // Explicit commit to make sure all docs are visible
      val solrCloudClient = SolrSupport.getCachedCloudClient(zkHost)
      solrCloudClient.commit(collectionName, true, true)

      val solrDF = sparkSession.read.format("solr").options(solrOpts).load()
      assert(solrDF.count == 3)
      assert(solrDF.schema.fields.length === 3)

      // Query for one column
      val oneColFirstRow = solrDF.select("one_txt").head()(0) // query for one column
      assert(oneColFirstRow != null)

      // Query for all columns
      val firstRow = solrDF.head.toSeq
      assert(firstRow.size === 3)
      firstRow.foreach(col => assert(col != null))            // no missing values
    } finally {
      SolrCloudUtil.deleteCollection(collectionName, cluster)
    }
  }

  test("querying multiple collections") {
    val collection1Name = "testQuerying-" + UUID.randomUUID().toString
    val collection2Name="testQuerying-" + UUID.randomUUID().toString
    SolrCloudUtil.buildCollection(zkHost, collection1Name, null, 2, cloudClient, sc)
    SolrCloudUtil.buildCollection(zkHost, collection2Name, null, 2, cloudClient, sc)
    try {
      val csvDF = buildTestData()
      val solrOpts_writing1 = Map("zkhost" -> zkHost, "collection" -> collection1Name)
      val solrOpts_writing2 = Map("zkhost" -> zkHost, "collection" -> collection2Name)
      val solrOpts = Map("zkhost" -> zkHost, "collection" -> s"$collection1Name,$collection2Name")


      csvDF.write.format("solr").options(solrOpts_writing1).mode(Overwrite).save()
      csvDF.write.format("solr").options(solrOpts_writing2).mode(Overwrite).save()

      // Explicit commit to make sure all docs are visible
      val solrCloudClient = SolrSupport.getCachedCloudClient(zkHost)
      solrCloudClient.commit(collection1Name, true, true)
      solrCloudClient.commit(collection2Name, true, true)

      val solrDF = sparkSession.read.format("solr").options(solrOpts).load()
      assert(solrDF.count == 6)
      assert(solrDF.schema.fields.length === 4) // id one_txt two_txt three_s
      val oneColFirstRow = solrDF.select("one_txt").head()(0) // query for one column
      assert(oneColFirstRow != null)
      val firstRow = solrDF.head.toSeq                        // query for all columns
      assert(firstRow.size === 4)
      firstRow.foreach(col => assert(col != null))            // no missing values
    } finally {
      SolrCloudUtil.deleteCollection(collection1Name, cluster)
      SolrCloudUtil.deleteCollection(collection2Name, cluster)
    }
  }


  def buildTestData() : DataFrame = {
    val testDataSchema : StructType = StructType(
      StructField("id", IntegerType, true) ::
        StructField("one_txt", StringType, false) ::
        StructField("two_txt", StringType, false) ::
        StructField("three_s", StringType, false) :: Nil)

    val rows = Seq(
      Row(1, "A", "B", "C"),
      Row(2, "C", "D", "E"),
      Row(3, "F", "G", "H")
    )

    val csvDF : DataFrame = sparkSession.createDataFrame(sparkSession.sparkContext.makeRDD(rows, 1), testDataSchema)
    assert(csvDF.count == 3)
    return csvDF
  }
}<|MERGE_RESOLUTION|>--- conflicted
+++ resolved
@@ -11,14 +11,9 @@
 
   test("Solr version") {
     val solrVersion = SolrSupport.getSolrVersion(zkHost)
-<<<<<<< HEAD
-    assert(solrVersion == "7.4.0")
-    assert(SolrSupport.isSolrVersionAtleast(solrVersion, 7, 4, 0))
-    assert(SolrSupport.isSolrVersionAtleast(solrVersion, 7, 3, 0))
-=======
     assert(solrVersion == "7.5.0")
     assert(SolrSupport.isSolrVersionAtleast(solrVersion, 7, 5, 0))
->>>>>>> 00129030
+    assert(SolrSupport.isSolrVersionAtleast(solrVersion, 7, 3, 0))
     assert(SolrSupport.isSolrVersionAtleast(solrVersion, 7, 1, 0))
     assert(!SolrSupport.isSolrVersionAtleast(solrVersion, 8, 0, 0))
   }
