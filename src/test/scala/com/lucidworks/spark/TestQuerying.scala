package com.lucidworks.spark

import java.util.UUID

import com.lucidworks.spark.util.{SolrCloudUtil, SolrSupport}
import org.apache.spark.sql.SaveMode.Overwrite
import org.apache.spark.sql._
import org.apache.spark.sql.types._

class TestQuerying extends TestSuiteBuilder {

  test("Solr version") {
    val solrVersion = SolrSupport.getSolrVersion(zkHost)
<<<<<<< HEAD
    assert(solrVersion == "7.3.1")
    assert(SolrSupport.isSolrVersionAtleast(solrVersion, 7, 3, 0))
    assert(SolrSupport.isSolrVersionAtleast(solrVersion, 7, 2, 0))
=======
    assert(solrVersion == "7.4.0")
    assert(SolrSupport.isSolrVersionAtleast(solrVersion, 7, 3, 0))
>>>>>>> 20d3fe6c
    assert(SolrSupport.isSolrVersionAtleast(solrVersion, 7, 1, 0))
    assert(!SolrSupport.isSolrVersionAtleast(solrVersion, 8, 0, 0))
  }

  test("vary queried columns") {
    val collectionName = "testQuerying-" + UUID.randomUUID().toString
    SolrCloudUtil.buildCollection(zkHost, collectionName, null, 1, cloudClient, sc)
    try {
      val csvDF = buildTestData()
      val solrOpts = Map("zkhost" -> zkHost, "collection" -> collectionName)
      csvDF.write.format("solr").options(solrOpts).mode(Overwrite).save()

      // Explicit commit to make sure all docs are visible
      val solrCloudClient = SolrSupport.getCachedCloudClient(zkHost)
      solrCloudClient.commit(collectionName, true, true)

      val solrDF = sparkSession.read.format("solr").options(solrOpts).load()
      assert(solrDF.count == 3)
      assert(solrDF.schema.fields.length === 4) // id one_txt two_txt three_s
      val oneColFirstRow = solrDF.select("one_txt").head()(0) // query for one column
      assert(oneColFirstRow != null)
      val firstRow = solrDF.head.toSeq                        // query for all columns
      assert(firstRow.size === 4)
      firstRow.foreach(col => assert(col != null))            // no missing values

    } finally {
      SolrCloudUtil.deleteCollection(collectionName, cluster)
    }
  }


  test("vary queried columns with fields option") {
    val collectionName = "testQuerying-" + UUID.randomUUID().toString
    SolrCloudUtil.buildCollection(zkHost, collectionName, null, 2, cloudClient, sc)
    try {
      val csvDF = buildTestData()
      val solrOpts = Map("zkhost" -> zkHost, "collection" -> collectionName, "fields" -> "id,one_txt,two_txt")
      csvDF.write.format("solr").options(solrOpts).mode(Overwrite).save()

      // Explicit commit to make sure all docs are visible
      val solrCloudClient = SolrSupport.getCachedCloudClient(zkHost)
      solrCloudClient.commit(collectionName, true, true)

      val solrDF = sparkSession.read.format("solr").options(solrOpts).load()
      assert(solrDF.count == 3)
      assert(solrDF.schema.fields.length === 3)

      // Query for one column
      val oneColFirstRow = solrDF.select("one_txt").head()(0) // query for one column
      assert(oneColFirstRow != null)

      // Query for all columns
      val firstRow = solrDF.head.toSeq
      assert(firstRow.size === 3)
      firstRow.foreach(col => assert(col != null))            // no missing values
    } finally {
      SolrCloudUtil.deleteCollection(collectionName, cluster)
    }
  }

  test("querying multiple collections") {
    val collection1Name = "testQuerying-" + UUID.randomUUID().toString
    val collection2Name="testQuerying-" + UUID.randomUUID().toString
    SolrCloudUtil.buildCollection(zkHost, collection1Name, null, 2, cloudClient, sc)
    SolrCloudUtil.buildCollection(zkHost, collection2Name, null, 2, cloudClient, sc)
    try {
      val csvDF = buildTestData()
      val solrOpts_writing1 = Map("zkhost" -> zkHost, "collection" -> collection1Name)
      val solrOpts_writing2 = Map("zkhost" -> zkHost, "collection" -> collection2Name)
      val solrOpts = Map("zkhost" -> zkHost, "collection" -> s"$collection1Name,$collection2Name")


      csvDF.write.format("solr").options(solrOpts_writing1).mode(Overwrite).save()
      csvDF.write.format("solr").options(solrOpts_writing2).mode(Overwrite).save()

      // Explicit commit to make sure all docs are visible
      val solrCloudClient = SolrSupport.getCachedCloudClient(zkHost)
      solrCloudClient.commit(collection1Name, true, true)
      solrCloudClient.commit(collection2Name, true, true)

      val solrDF = sparkSession.read.format("solr").options(solrOpts).load()
      assert(solrDF.count == 6)
      assert(solrDF.schema.fields.length === 4) // id one_txt two_txt three_s
      val oneColFirstRow = solrDF.select("one_txt").head()(0) // query for one column
      assert(oneColFirstRow != null)
      val firstRow = solrDF.head.toSeq                        // query for all columns
      assert(firstRow.size === 4)
      firstRow.foreach(col => assert(col != null))            // no missing values
    } finally {
      SolrCloudUtil.deleteCollection(collection1Name, cluster)
      SolrCloudUtil.deleteCollection(collection2Name, cluster)
    }
  }


  def buildTestData() : DataFrame = {
    val testDataSchema : StructType = StructType(
      StructField("id", IntegerType, true) ::
        StructField("one_txt", StringType, false) ::
        StructField("two_txt", StringType, false) ::
        StructField("three_s", StringType, false) :: Nil)

    val rows = Seq(
      Row(1, "A", "B", "C"),
      Row(2, "C", "D", "E"),
      Row(3, "F", "G", "H")
    )

    val csvDF : DataFrame = sparkSession.createDataFrame(sparkSession.sparkContext.makeRDD(rows, 1), testDataSchema)
    assert(csvDF.count == 3)
    return csvDF
  }
}<|MERGE_RESOLUTION|>--- conflicted
+++ resolved
@@ -11,14 +11,9 @@
 
   test("Solr version") {
     val solrVersion = SolrSupport.getSolrVersion(zkHost)
-<<<<<<< HEAD
-    assert(solrVersion == "7.3.1")
+    assert(solrVersion == "7.4.0")
+    assert(SolrSupport.isSolrVersionAtleast(solrVersion, 7, 4, 0))
     assert(SolrSupport.isSolrVersionAtleast(solrVersion, 7, 3, 0))
-    assert(SolrSupport.isSolrVersionAtleast(solrVersion, 7, 2, 0))
-=======
-    assert(solrVersion == "7.4.0")
-    assert(SolrSupport.isSolrVersionAtleast(solrVersion, 7, 3, 0))
->>>>>>> 20d3fe6c
     assert(SolrSupport.isSolrVersionAtleast(solrVersion, 7, 1, 0))
     assert(!SolrSupport.isSolrVersionAtleast(solrVersion, 8, 0, 0))
   }
