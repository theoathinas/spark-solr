--- conflicted
+++ resolved
@@ -176,11 +176,7 @@
     val df: DataFrame = sqlContext.read.format("solr")
     .option("zkHost", zkHost)
     .option("collection", collectionName)
-<<<<<<< HEAD
-    .option(ARBITRARY_PARAMS_STRING, "fl=status,length&sort=id desc") // The test will fail without the fl param here
-=======
     .option(ARBITRARY_PARAMS_STRING, "fl=status,length&sort=id desc")
->>>>>>> 0b245e33
     .load()
     df.registerTempTable("events")
 
@@ -189,8 +185,6 @@
     assert(values(0)(0) == 3)
   }
 
-<<<<<<< HEAD
-=======
   test("Non streaming query with cursor marks option") {
     val df: DataFrame = sqlContext.read.format("solr")
       .option("zkHost", zkHost)
@@ -224,7 +218,6 @@
     assert(solrRelation.query.getSorts == Collections.singletonList(new SortClause("userId", SolrQuery.ORDER.asc)))
   }
 
->>>>>>> 0b245e33
   def testCommons(solrRDD: SolrRDD): Unit = {
     val sparkCount = solrRDD.count()
 
