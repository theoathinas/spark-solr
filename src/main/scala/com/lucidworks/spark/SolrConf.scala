--- conflicted
+++ resolved
@@ -229,16 +229,13 @@
     solrParams
   }
 
-<<<<<<< HEAD
   def getStreamingExpressionSchema: Option[String] = {
     if (config.contains(STREAMING_EXPR_SCHEMA) && config.get(STREAMING_EXPR_SCHEMA).isDefined) return config.get(STREAMING_EXPR_SCHEMA)
     None
   }
 
-=======
   def getExcludeFields: Option[String] = {
     if (config.contains(EXCLUDE_FIELDS) && config.get(EXCLUDE_FIELDS).isDefined) return config.get(EXCLUDE_FIELDS)
     None
   }
->>>>>>> 15d851c4
 }