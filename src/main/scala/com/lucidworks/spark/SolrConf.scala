--- conflicted
+++ resolved
@@ -5,11 +5,7 @@
 import com.lucidworks.spark.util.QueryConstants._
 import com.lucidworks.spark.util.ConfigurationConstants._
 
-<<<<<<< HEAD
-class SolrConf(config: Map[String, String]) extends LazyLogging {
-=======
-class SolrConf(config: Map[String, String]) extends Serializable with Logging {
->>>>>>> e2ff5ed6
+class SolrConf(config: Map[String, String]) extends Serializable with LazyLogging {
 
   require(config != null, "Config cannot be null")
   require(config.nonEmpty, "Config cannot be empty")
