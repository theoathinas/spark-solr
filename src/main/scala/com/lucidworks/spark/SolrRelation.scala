--- conflicted
+++ resolved
@@ -56,7 +56,7 @@
       }
     }
     if (coll.isDefined) {
-      logInfo(s"resolved collection option from sql to be ${coll.get}")
+      logger.info(s"resolved collection option from sql to be ${coll.get}")
       coll.get
     } else {
       throw new IllegalArgumentException("collection option is required!")
@@ -448,7 +448,7 @@
     dfSchema.fields.foreach(f => {
       // TODO: we should load all dynamic field extensions from Solr for making a decision here
       if (!solrFields.contains(f.name) && !f.name.endsWith("_txt") && !f.name.endsWith("_txt_en")) {
-        logInfo(s"adding new field: "+toAddFieldMap(f).asJava)
+        logger.info(s"adding new field: "+toAddFieldMap(f).asJava)
         fieldsToAddToSolr += new AddField(toAddFieldMap(f).asJava)
       }
     })
@@ -459,12 +459,7 @@
     val addFieldsUpdateRequest = new MultiUpdate(fieldsToAddToSolr.asJava, solrParams)
 
     if (fieldsToAddToSolr.nonEmpty) {
-<<<<<<< HEAD
       logger.info(s"Sending request to Solr schema API to add ${fieldsToAddToSolr.size} fields.")
-
-=======
-      logInfo(s"Sending request to Solr schema API to add ${fieldsToAddToSolr.size} fields.")
->>>>>>> 5fd7dc60
       val updateResponse : org.apache.solr.client.solrj.response.schema.SchemaResponse.UpdateResponse =
         addFieldsUpdateRequest.process(cloudClient, collectionId)
       if (updateResponse.getStatus >= 400) {
