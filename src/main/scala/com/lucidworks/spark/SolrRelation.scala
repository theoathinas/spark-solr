--- conflicted
+++ resolved
@@ -138,8 +138,6 @@
       filters.foreach(filter => SolrRelationUtil.applyFilter(filter, query, baseSchema))
     } else {
       query.setFilterQueries(queryFilters:_*)
-<<<<<<< HEAD
-=======
     }
 
     if (conf.sampleSeed.isDefined) {
@@ -151,7 +149,6 @@
       query.addSort(SolrQuery.SortClause.asc("random_"+conf.sampleSeed.get))
       query.addSort(SolrQuery.SortClause.asc(solrRDD.uniqueKey));
       query.add(ConfigurationConstants.SAMPLE_PCT, conf.samplePct.getOrElse(0.1f).toString)
->>>>>>> 0b245e33
     }
 
     if (log.isInfoEnabled) {
